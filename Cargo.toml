--- conflicted
+++ resolved
@@ -10,7 +10,6 @@
 categories = ["command-line-utilities"]
 
 [dependencies]
-<<<<<<< HEAD
 anyhow = "1.0.95"
 cargo = "0.85.0"
 cargo-credential = "0.4.8"
@@ -18,10 +17,6 @@
 cargo-util-schemas = "0.7.1"
 cargo_toml = "0.21.0"
 clap = { version = "4.5.26", features = ["derive"] }
-=======
-cargo-lock = "10.1.0"
-clap = { version = "4.5.20", features = ["derive"] }
->>>>>>> 977b8d3f
 clap-cargo = "0.15.1"
 crates-io = "0.40.7"
 crossterm = { version = "0.28.1", default-features = false, features = ["events"] }

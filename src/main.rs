--- conflicted
+++ resolved
@@ -26,14 +26,10 @@
 
     let dependencies = cargo::CargoDependencies::gather_dependencies();
     let total_deps = dependencies.len();
-<<<<<<< HEAD
 
     let loader = loading::init_loader(total_deps).unwrap();
 
-    let (outdated_deps, cargo_toml) = dependencies.into_parts(loader);
-=======
-    let outdated_deps = dependencies.retrieve_outdated_dependencies(None);
->>>>>>> 977b8d3f
+    let outdated_deps = dependencies.retrieve_outdated_dependencies(None, loader);
     let total_outdated_deps = outdated_deps.len();
 
     if total_outdated_deps == 0 {

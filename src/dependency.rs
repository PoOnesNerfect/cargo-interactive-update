use crossterm::style::Stylize;
use std::collections::{HashMap, HashSet};
use toml_edit::{value, DocumentMut, Item, Value};

use crate::args::Args;

<<<<<<< HEAD
#[derive(Clone, PartialEq, Eq)]
=======
#[derive(Clone, PartialEq, Eq, Default)]
>>>>>>> 977b8d3f
pub struct Dependency {
    pub name: String,
    pub current_version: String,
    pub latest_version: String,
    pub path: Option<String>,
    pub repository: Option<String>,
    pub description: Option<String>,
    pub kind: DependencyKind,
    pub workspace_member: Option<String>,
    pub workspace_path: Option<String>,
}

impl Ord for Dependency {
    fn cmp(&self, other: &Self) -> std::cmp::Ordering {
        let ordering = self.kind.cmp(&other.kind);

        if ordering == std::cmp::Ordering::Equal {
            self.name.cmp(&other.name)
        } else {
            ordering
        }
    }
}

impl PartialOrd for Dependency {
    fn partial_cmp(&self, other: &Self) -> Option<std::cmp::Ordering> {
        Some(self.cmp(other))
    }
}

<<<<<<< HEAD
impl Ord for Dependency {
    fn cmp(&self, other: &Self) -> std::cmp::Ordering {
        let ordering = self.kind.cmp(&other.kind);

        if ordering == std::cmp::Ordering::Equal {
            self.name.cmp(&other.name)
        } else {
            ordering
        }
    }
}

impl PartialOrd for Dependency {
    fn partial_cmp(&self, other: &Self) -> Option<std::cmp::Ordering> {
        Some(self.cmp(other))
    }
}

#[derive(Debug, Clone, Copy, PartialEq, Eq, PartialOrd, Ord)]
=======
#[derive(Debug, Clone, Copy, PartialEq, Eq, PartialOrd, Ord, Default)]
>>>>>>> 977b8d3f
pub enum DependencyKind {
    #[default]
    Normal,
    Dev,
    Build,
    Workspace,
}

impl DependencyKind {
    pub const fn ordered() -> [DependencyKind; 4] {
        [
            DependencyKind::Normal,
            DependencyKind::Dev,
            DependencyKind::Build,
            DependencyKind::Workspace,
        ]
    }
}

#[derive(Clone)]
pub struct Dependencies {
    pub dependencies: Vec<Dependency>,
    pub cargo_toml_files: HashMap<String, DocumentMut>,
}

impl Dependencies {
    pub fn new(
        dependencies: Vec<Dependency>,
        cargo_toml_files: HashMap<String, DocumentMut>,
    ) -> Self {
        Self {
            dependencies,
            cargo_toml_files,
        }
    }

    pub fn len(&self) -> usize {
        self.dependencies.len()
    }

    pub fn iter(&self) -> std::slice::Iter<'_, Dependency> {
        self.dependencies.iter()
    }

    pub fn apply_versions(&mut self, args: Args) -> Result<(), Box<dyn std::error::Error>> {
        println!("\n\n");

        if self.dependencies.is_empty() {
            println!("No dependencies have been updated.");
            return Ok(());
        }

        for kind in DependencyKind::ordered() {
            self.apply_versions_by_kind(kind, args.pin);
        }

        for (workspace_path, cargo_toml) in self.cargo_toml_files.iter() {
            std::fs::write(
                format!("{}/Cargo.toml", workspace_path),
                cargo_toml.to_string(),
            )?;
            println!("Dependencies have been updated in Cargo.toml.");
        }

        if !args.no_check {
            println!("\nExecuting {}...", "cargo check".bold());
            std::process::Command::new("cargo").arg("check").status()?;
        }

        Ok(())
    }

    fn apply_versions_by_kind(&mut self, kind: DependencyKind, pin: bool) {
        for dependency in self.dependencies.iter().filter(|d| d.kind == kind) {
            let cargo_toml = self
                .cargo_toml_files
                .get_mut(
                    &dependency
                        .workspace_path
                        .clone()
                        .unwrap_or_else(|| ".".to_string()),
                )
                .unwrap();

            let version = if pin {
                value(format!("={}", dependency.latest_version))
            } else {
                value(&dependency.latest_version)
            };

            let section = match kind {
                DependencyKind::Dev => cargo_toml.get_mut("dev-dependencies"),
                DependencyKind::Build => cargo_toml.get_mut("build-dependencies"),
                DependencyKind::Workspace => cargo_toml["workspace"].get_mut("dependencies"),
                DependencyKind::Normal => cargo_toml.get_mut("dependencies"),
            }
            .unwrap();

            if matches!(section[&dependency.name], Item::Value(Value::String(_))) {
                section[&dependency.name] = version
            } else {
                section[&dependency.name]["version"] = version
            }
        }
    }

    pub fn has_workspace_members(&self) -> bool {
        self.dependencies.iter().any(|d| d.workspace_path.is_some())
    }

    pub fn filter_selected_dependencies(self, selected: Vec<bool>) -> Self {
        let mut workspace_paths = HashSet::new();
        let dependencies = self
            .dependencies
            .into_iter()
            .zip(selected.iter())
            .filter(|(_, s)| **s)
            .map(|(d, _)| {
                workspace_paths.insert(d.workspace_path.clone().unwrap_or_else(|| ".".to_string()));
                d
            })
            .collect();

        let cargo_toml_files = self
            .cargo_toml_files
            .into_iter()
            .filter(|(workspace_path, _)| workspace_paths.contains(workspace_path))
            .collect();

        Self {
            dependencies,
            cargo_toml_files,
        }
    }
}

impl IntoIterator for Dependencies {
    type Item = Dependency;
    type IntoIter = std::vec::IntoIter<Self::Item>;

    fn into_iter(self) -> Self::IntoIter {
        self.dependencies.into_iter()
    }
}<|MERGE_RESOLUTION|>--- conflicted
+++ resolved
@@ -4,11 +4,7 @@
 
 use crate::args::Args;
 
-<<<<<<< HEAD
-#[derive(Clone, PartialEq, Eq)]
-=======
 #[derive(Clone, PartialEq, Eq, Default)]
->>>>>>> 977b8d3f
 pub struct Dependency {
     pub name: String,
     pub current_version: String,
@@ -39,29 +35,7 @@
     }
 }
 
-<<<<<<< HEAD
-impl Ord for Dependency {
-    fn cmp(&self, other: &Self) -> std::cmp::Ordering {
-        let ordering = self.kind.cmp(&other.kind);
-
-        if ordering == std::cmp::Ordering::Equal {
-            self.name.cmp(&other.name)
-        } else {
-            ordering
-        }
-    }
-}
-
-impl PartialOrd for Dependency {
-    fn partial_cmp(&self, other: &Self) -> Option<std::cmp::Ordering> {
-        Some(self.cmp(other))
-    }
-}
-
-#[derive(Debug, Clone, Copy, PartialEq, Eq, PartialOrd, Ord)]
-=======
 #[derive(Debug, Clone, Copy, PartialEq, Eq, PartialOrd, Ord, Default)]
->>>>>>> 977b8d3f
 pub enum DependencyKind {
     #[default]
     Normal,

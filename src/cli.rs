use crossterm::{
    cursor::{Hide, MoveTo, MoveToColumn, MoveToNextLine, Show},
    event::{self, KeyCode, KeyModifiers},
    queue,
    style::{Print, PrintStyledContent, ResetColor, Stylize},
    terminal::{
        disable_raw_mode, enable_raw_mode, Clear, ClearType, DisableLineWrap, EnableLineWrap,
    },
};
use std::io::{stdout, Write};
use termbg::Theme;

use crate::dependency::{Dependencies, Dependency, DependencyKind};

pub struct State {
    stdout: std::io::Stdout,
    selected: Vec<bool>,
    cursor_location: usize,
    outdated_deps: Dependencies,
    total_deps: usize,
    longest_attributes: Longest,
    theme: termbg::Theme,
}

pub enum Event {
    HandleKeyboard,
    UpdateDependencies,
    Exit,
}

struct Longest {
    name: usize,
    current_version: usize,
    latest_version: usize,
    workspace_member: usize,
}

impl Longest {
    fn get_longest_attributes(dependencies: &Dependencies) -> Longest {
        let mut name = 0;
        let mut current_version = 0;
        let mut latest_version = 0;
        let mut workspace_member = 0;

        for dep in dependencies.iter() {
            name = name.max(dep.name.len());
            current_version = current_version.max(dep.current_version.len());
            latest_version = latest_version.max(dep.latest_version.len());
            workspace_member =
                workspace_member.max(dep.workspace_member.as_ref().map_or(0, |s| s.len()));
        }

        Longest {
            name,
            current_version,
            latest_version,
            workspace_member,
        }
    }
}

impl State {
    pub fn new(
        outdated_deps: Dependencies,
        total_deps: usize,
        default_selected: bool,
        theme: Theme,
    ) -> Self {
        Self {
            stdout: stdout(),
            selected: vec![default_selected; outdated_deps.len()],
            cursor_location: 0,
            longest_attributes: Longest::get_longest_attributes(&outdated_deps),
            outdated_deps,
            total_deps,
            theme,
        }
    }

    pub fn start(&mut self) -> Result<(), Box<dyn std::error::Error>> {
        enable_raw_mode()?;
        queue!(self.stdout, Hide, Clear(ClearType::All))?;

        self.render_header()?;
        self.render_dependencies(&[])?;
        self.render_footer_actions()?;

        self.stdout.flush()?;
        Ok(())
    }

    pub fn handle_keyboard_event(&mut self) -> Result<Event, Box<dyn std::error::Error>> {
        if let event::Event::Key(key) = event::read()? {
            match (key.code, key.modifiers) {
                (KeyCode::Up | KeyCode::Char('k'), _) => {
                    let prev_i = self.cursor_location;
                    self.cursor_location = if self.cursor_location == 0 {
                        self.outdated_deps.len() - 1
                    } else {
                        self.cursor_location - 1
                    };

                    self.render_dependencies(&[prev_i, self.cursor_location])?;
                }
                (KeyCode::Down | KeyCode::Char('j'), _) => {
                    let prev_i = self.cursor_location;
                    self.cursor_location = (self.cursor_location + 1) % self.outdated_deps.len();

                    self.render_dependencies(&[prev_i, self.cursor_location])?;
                }
                (KeyCode::Left | KeyCode::Char('h') | KeyCode::BackTab, _) => {
                    let prev_i = self.cursor_location;

                    self.cursor_location = self.change_section(false);
                    self.render_dependencies(&[prev_i, self.cursor_location])?;
                }
                (KeyCode::Right | KeyCode::Char('l') | KeyCode::Tab, _) => {
                    let prev_i = self.cursor_location;

                    self.cursor_location = self.change_section(true);
                    self.render_dependencies(&[prev_i, self.cursor_location])?;
                }
                (KeyCode::Char(' '), _) => {
                    self.selected[self.cursor_location] = !self.selected[self.cursor_location];
                    self.render_dependencies(&[self.cursor_location])?;
                }
                (KeyCode::Enter, _) => {
                    self.reset_terminal()?;
                    return Ok(Event::UpdateDependencies);
                }
                (KeyCode::Char('a'), _) => {
                    let all_selected = self.selected.iter().all(|s| *s);
                    self.selected = vec![!all_selected; self.outdated_deps.len()];
                    self.render_dependencies(&[])?;
                }
                (KeyCode::Char('i'), _) => {
                    self.selected = self.selected.iter().map(|s| !s).collect();
                    self.render_dependencies(&[])?;
                }
                (KeyCode::Esc | KeyCode::Char('q'), _)
                | (KeyCode::Char('c') | KeyCode::Char('z'), KeyModifiers::CONTROL) => {
                    self.reset_terminal()?;
                    return Ok(Event::Exit);
                }
                _ => {}
            }
        }

        self.stdout.flush()?;
        Ok(Event::HandleKeyboard)
    }

    fn change_section(&mut self, next: bool) -> usize {
        let cursor_kind = self.outdated_deps.dependencies[self.cursor_location].kind;
        let mut other_kind = None;
        let mut other_index = self.cursor_location;
        for i in 1..self.outdated_deps.len() {
            let index = if next {
                (self.cursor_location + i) % self.outdated_deps.len()
            } else {
                if i > self.cursor_location {
                    self.outdated_deps.len() + self.cursor_location - i
                } else {
                    self.cursor_location - i
                }
            };
            let curr_kind = self.outdated_deps.dependencies[index].kind;
            if curr_kind != cursor_kind {
                if other_kind.is_none() {
                    other_kind = Some(curr_kind);
                    other_index = index;
                } else {
                    other_index = index;
                }
            }
            if other_kind.is_some() && (next || other_kind != Some(curr_kind)) {
                break;
            }
        }
        other_index
    }

    fn reset_terminal(&mut self) -> Result<(), Box<dyn std::error::Error>> {
        queue!(self.stdout, Show, ResetColor)?;
        disable_raw_mode()?;
        Ok(())
    }

    pub fn selected_dependencies(self) -> Dependencies {
        self.outdated_deps
            .filter_selected_dependencies(self.selected)
    }

    fn render_header(&mut self) -> Result<(), Box<dyn std::error::Error>> {
        queue!(
            self.stdout,
            MoveTo(0, 0),
            Print(format!(
                "{} out of the {} direct dependencies are outdated.",
                self.outdated_deps.len().to_string().bold(),
                self.total_deps.to_string().bold()
            )),
            MoveToNextLine(1)
        )?;
        Ok(())
    }

    // parameter takes a specific indices to re-render
    // if indices is empty, then re-render the entire list
    fn render_dependencies(&mut self, indices: &[usize]) -> Result<(), Box<dyn std::error::Error>> {
        let mut offset = 0;

        queue!(self.stdout, DisableLineWrap)?;
        queue!(self.stdout, MoveTo(0, 0))?;

        for kind in DependencyKind::ordered() {
            offset += self.render_dependencies_subsection(kind, offset, indices)?;
        }

        queue!(self.stdout, EnableLineWrap)?;

        Ok(())
    }

    // Renders dependencies of a section
    // Returns length of dependencies in the section
    fn render_dependencies_subsection(
        &mut self,
        kind: DependencyKind,
        offset: usize,
        indices: &[usize],
    ) -> Result<usize, Box<dyn std::error::Error>> {
        let deps = self
            .outdated_deps
            .iter()
            .enumerate()
            .skip(offset)
            .take_while(|(_, dep)| dep.kind == kind)
            .map(|(i, _)| i)
            .collect::<Vec<_>>();

        if deps.is_empty() {
            return Ok(0);
        }

        let title = get_dependencies_subsection_title(kind);
        let num_selected = self
            .selected
            .iter()
            .zip(self.outdated_deps.iter())
            .filter(|(selected, dep)| **selected && dep.kind == kind)
            .count();

        queue!(self.stdout, MoveToNextLine(2))?;
        let row = crossterm::cursor::position()
            .expect("should return cursor position")
            .1;

        if !indices.is_empty() {
            queue!(
                self.stdout,
                MoveToColumn(title.len() as u16 + 2),
                Clear(ClearType::UntilNewLine),
                PrintStyledContent(format!("{num_selected} selected):").cyan()),
                MoveToNextLine(1)
            )?;

            for &i in indices {
                if offset <= i && i < offset + deps.len() {
                    queue!(
                        self.stdout,
                        MoveTo(0, row - offset as u16 + 1 + i as u16),
                        Clear(ClearType::CurrentLine)
                    )?;
                    self.render_dependency(i)?;
                }
            }
        } else {
            queue!(
                self.stdout,
                MoveToColumn(0),
                Clear(ClearType::CurrentLine),
                PrintStyledContent(format!("{title} ({num_selected} selected):").cyan()),
                MoveToNextLine(1)
            )?;

            for i in &deps {
                queue!(self.stdout, Clear(ClearType::CurrentLine))?;
                self.render_dependency(*i)?;
            }
        }

        queue!(self.stdout, MoveTo(0, row + deps.len() as u16))?;

        Ok(deps.len())
    }

    fn render_footer_actions(&mut self) -> Result<(), Box<dyn std::error::Error>> {
        queue!(
            self.stdout,
            MoveToNextLine(2),
            Print(format!(
                "Use {} to navigate, {} to select all, {} to invert, {} to select/deselect, {} to update, {}/{} to exit",
                "arrow keys/hjkl".cyan(),
                "<a>".cyan(),
                "<i>".cyan(),
                "<space>".cyan(),
                "<enter>".cyan(),
                "<esc>".cyan(), "<q>".cyan()
            ))
        )?;
        Ok(())
    }

    fn render_dependency(&mut self, i: usize) -> Result<(), Box<dyn std::error::Error>> {
        let Dependency {
            name,
            current_version,
            latest_version,
            repository,
            description,
<<<<<<< HEAD
=======
            latest_version_date,
            current_version_date,
            workspace_member,
>>>>>>> 977b8d3f
            ..
        } = &self.outdated_deps.dependencies[i];

        let name_spacing = " ".repeat(self.longest_attributes.name - name.len());
        let current_version_spacing =
            " ".repeat(self.longest_attributes.current_version - current_version.len());
        let latest_version_spacing =
            " ".repeat(self.longest_attributes.latest_version - latest_version.len());

        let bullet = if self.selected[i] { "●" } else { "○" };

<<<<<<< HEAD
=======
        let latest_version_date = get_date_from_datetime_string(latest_version_date.as_deref())
            .unwrap_or("          ")
            .italic()
            .dim();
        let current_version_date = get_date_from_datetime_string(current_version_date.as_deref())
            .unwrap_or("          ")
            .italic()
            .dim();

>>>>>>> 977b8d3f
        let name = name.clone().bold();
        let mut repository = repository.as_deref().unwrap_or("none").underline_black();
        if self.theme == Theme::Dark {
            repository = repository.underline_white();
        }

        let description = description.as_deref().unwrap_or("").dim();
        let workspace_member = if self.outdated_deps.has_workspace_members() {
            let workspace_member = workspace_member.as_deref().unwrap_or("");
            let workspace_member = if workspace_member.is_empty() {
                "-".to_string()
            } else {
                workspace_member.to_string()
            };

            let workspace_member_spacing =
                " ".repeat(self.longest_attributes.workspace_member - workspace_member.len());
            format!("{workspace_member}{workspace_member_spacing}  ")
                .blue()
                .italic()
        } else {
            "".to_string().blue().italic()
        };

        let mut current_version = current_version.clone().bold().black();
        if self.theme == Theme::Dark {
            current_version = current_version.white();
        }

        let mut latest_version = latest_version.clone().bold().black();
        if self.theme == Theme::Dark {
            latest_version = latest_version.white();
        }

        let row = format!(
<<<<<<< HEAD
            "{bullet} {name}{name_spacing}  {current_version}{current_version_spacing} -> {latest_version}{latest_version_spacing}  {repository} - {description}"
=======
            "{bullet} {name}{name_spacing}  {workspace_member}{current_version_date} {current_version}{current_version_spacing} -> {latest_version_date} {latest_version}{latest_version_spacing}  {repository} - {description}",
>>>>>>> 977b8d3f
        );

        let colored_row = if i == self.cursor_location {
            row.green()
        } else if self.theme == Theme::Light {
            row.black()
        } else {
            row.white()
        };

        queue!(
            self.stdout,
            PrintStyledContent(colored_row),
            MoveToNextLine(1),
        )?;
        Ok(())
    }
}

fn get_dependencies_subsection_title(kind: DependencyKind) -> &'static str {
    match kind {
        DependencyKind::Normal => "Dependencies",
        DependencyKind::Dev => "Dev dependencies",
        DependencyKind::Build => "Build dependencies",
        DependencyKind::Workspace => "Workspace dependencies",
    }
}

#[cfg(test)]
mod tests {
    use super::*;

    #[test]
    fn test_get_longest_attributes() {
        let dependencies = Dependencies::new(
            vec![
                Dependency {
                    name: "short".to_string(),
                    current_version: "1".to_string(),
                    latest_version: "2".to_string(),
                    ..Default::default()
                },
                Dependency {
                    name: "longer dependency name".to_string(),
                    current_version: "1.2.11".to_string(),
                    latest_version: "2.3.4".to_string(),
                    workspace_member: Some("some_member".to_string()),
                    ..Default::default()
                },
            ],
            std::collections::HashMap::new(),
        );
        let longest = Longest::get_longest_attributes(&dependencies);
        assert_eq!(longest.name, 22);
        assert_eq!(longest.current_version, 6);
        assert_eq!(longest.latest_version, 5);
        assert_eq!(longest.workspace_member, 11);
    }

    #[test]
    fn test_get_date_from_datetime_string() {
        assert_eq!(
            get_date_from_datetime_string(Some("2024-01-01T00:00:00Z")),
            Some("2024-01-01")
        );
        assert_eq!(
            get_date_from_datetime_string(Some("2024-01-0100:00:00Z")),
            None
        );
        assert_eq!(get_date_from_datetime_string(None), None);
    }

    #[test]
    fn test_get_dependencies_subsection_title() {
        assert_eq!(
            get_dependencies_subsection_title(DependencyKind::Normal),
            "Dependencies"
        );
        assert_eq!(
            get_dependencies_subsection_title(DependencyKind::Dev),
            "Dev dependencies"
        );
        assert_eq!(
            get_dependencies_subsection_title(DependencyKind::Build),
            "Build dependencies"
        );
        assert_eq!(
            get_dependencies_subsection_title(DependencyKind::Workspace),
            "Workspace dependencies"
        );
    }
}<|MERGE_RESOLUTION|>--- conflicted
+++ resolved
@@ -319,12 +319,9 @@
             latest_version,
             repository,
             description,
-<<<<<<< HEAD
-=======
             latest_version_date,
             current_version_date,
             workspace_member,
->>>>>>> 977b8d3f
             ..
         } = &self.outdated_deps.dependencies[i];
 
@@ -336,8 +333,6 @@
 
         let bullet = if self.selected[i] { "●" } else { "○" };
 
-<<<<<<< HEAD
-=======
         let latest_version_date = get_date_from_datetime_string(latest_version_date.as_deref())
             .unwrap_or("          ")
             .italic()
@@ -347,7 +342,6 @@
             .italic()
             .dim();
 
->>>>>>> 977b8d3f
         let name = name.clone().bold();
         let mut repository = repository.as_deref().unwrap_or("none").underline_black();
         if self.theme == Theme::Dark {
@@ -383,11 +377,7 @@
         }
 
         let row = format!(
-<<<<<<< HEAD
-            "{bullet} {name}{name_spacing}  {current_version}{current_version_spacing} -> {latest_version}{latest_version_spacing}  {repository} - {description}"
-=======
             "{bullet} {name}{name_spacing}  {workspace_member}{current_version_date} {current_version}{current_version_spacing} -> {latest_version_date} {latest_version}{latest_version_spacing}  {repository} - {description}",
->>>>>>> 977b8d3f
         );
 
         let colored_row = if i == self.cursor_location {
